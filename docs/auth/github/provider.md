--- conflicted
+++ resolved
@@ -67,12 +67,8 @@
 - `callbackUrl` (optional): The callback URL that GitHub will use when
   initiating an OAuth flow, e.g.,
   `https://your-intermediate-service.com/handler`. Only needed if Backstage is
-<<<<<<< HEAD
-  not the immediate receiver (e.g. one OAuth app for many backstage instances).
+  not the immediate receiver (e.g., one OAuth app for many backstage instances).
 - `sessionDuration` (optional): Lifespan of the user session.
-=======
-  not the immediate receiver (e.g., one OAuth app for many backstage instances).
->>>>>>> 6dcb607e
 - `signIn`: The configuration for the sign-in process, including the **resolvers**
   that should be used to match the user from the auth provider with the user
   entity in the Backstage catalog (typically a single resolver is sufficient).

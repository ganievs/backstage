{
  "name": "@backstage/core-app-api",
  "version": "1.14.1-next.0",
  "description": "Core app API used by Backstage apps",
<<<<<<< HEAD
  "backstage": {
    "role": "web-library"
  },
=======
  "version": "1.14.1-next.0",
>>>>>>> 7ac4599e
  "publishConfig": {
    "access": "public"
  },
  "keywords": [
    "backstage"
  ],
  "homepage": "https://backstage.io",
  "repository": {
    "type": "git",
    "url": "https://github.com/backstage/backstage",
    "directory": "packages/core-app-api"
  },
  "license": "Apache-2.0",
  "sideEffects": false,
  "exports": {
    ".": "./src/index.ts",
    "./package.json": "./package.json"
  },
  "main": "src/index.ts",
  "types": "src/index.ts",
  "typesVersions": {
    "*": {
      "package.json": [
        "package.json"
      ]
    }
  },
  "files": [
    "dist",
    "config.d.ts"
  ],
  "scripts": {
    "build": "backstage-cli package build",
    "clean": "backstage-cli package clean",
    "lint": "backstage-cli package lint",
    "prepack": "backstage-cli package prepack",
    "postpack": "backstage-cli package postpack",
    "start": "backstage-cli package start",
    "test": "backstage-cli package test"
  },
  "dependencies": {
    "@backstage/config": "workspace:^",
    "@backstage/core-plugin-api": "workspace:^",
    "@backstage/errors": "workspace:^",
    "@backstage/types": "workspace:^",
    "@backstage/version-bridge": "workspace:^",
    "@types/prop-types": "^15.7.3",
    "@types/react": "^16.13.1 || ^17.0.0 || ^18.0.0",
    "history": "^5.0.0",
    "i18next": "^22.4.15",
    "lodash": "^4.17.21",
    "prop-types": "^15.7.2",
    "react-use": "^17.2.4",
    "zen-observable": "^0.10.0",
    "zod": "^3.22.4"
  },
  "devDependencies": {
    "@backstage/cli": "workspace:^",
    "@backstage/test-utils": "workspace:^",
    "@testing-library/dom": "^10.0.0",
    "@testing-library/jest-dom": "^6.0.0",
    "@testing-library/react": "^15.0.0",
    "@testing-library/react-hooks": "^8.0.0",
    "@testing-library/user-event": "^14.0.0",
    "@types/zen-observable": "^0.8.0",
    "msw": "^1.0.0",
    "react-router-beta": "npm:react-router@6.0.0-beta.0",
    "react-router-dom-beta": "npm:react-router-dom@6.0.0-beta.0",
    "react-router-dom-stable": "npm:react-router-dom@^6.3.0",
    "react-router-stable": "npm:react-router@^6.3.0"
  },
  "peerDependencies": {
    "react": "^16.13.1 || ^17.0.0 || ^18.0.0",
    "react-dom": "^16.13.1 || ^17.0.0 || ^18.0.0",
    "react-router-dom": "6.0.0-beta.0 || ^6.3.0"
  },
  "configSchema": "config.d.ts"
}<|MERGE_RESOLUTION|>--- conflicted
+++ resolved
@@ -1,34 +1,14 @@
 {
   "name": "@backstage/core-app-api",
+  "description": "Core app API used by Backstage apps",
   "version": "1.14.1-next.0",
-  "description": "Core app API used by Backstage apps",
-<<<<<<< HEAD
-  "backstage": {
-    "role": "web-library"
-  },
-=======
-  "version": "1.14.1-next.0",
->>>>>>> 7ac4599e
   "publishConfig": {
     "access": "public"
   },
-  "keywords": [
-    "backstage"
-  ],
-  "homepage": "https://backstage.io",
-  "repository": {
-    "type": "git",
-    "url": "https://github.com/backstage/backstage",
-    "directory": "packages/core-app-api"
-  },
-  "license": "Apache-2.0",
-  "sideEffects": false,
   "exports": {
     ".": "./src/index.ts",
     "./package.json": "./package.json"
   },
-  "main": "src/index.ts",
-  "types": "src/index.ts",
   "typesVersions": {
     "*": {
       "package.json": [
@@ -36,18 +16,30 @@
       ]
     }
   },
-  "files": [
-    "dist",
-    "config.d.ts"
+  "backstage": {
+    "role": "web-library"
+  },
+  "homepage": "https://backstage.io",
+  "repository": {
+    "type": "git",
+    "url": "https://github.com/backstage/backstage",
+    "directory": "packages/core-app-api"
+  },
+  "keywords": [
+    "backstage"
   ],
+  "license": "Apache-2.0",
+  "main": "src/index.ts",
+  "types": "src/index.ts",
+  "sideEffects": false,
   "scripts": {
     "build": "backstage-cli package build",
-    "clean": "backstage-cli package clean",
     "lint": "backstage-cli package lint",
+    "test": "backstage-cli package test",
     "prepack": "backstage-cli package prepack",
     "postpack": "backstage-cli package postpack",
-    "start": "backstage-cli package start",
-    "test": "backstage-cli package test"
+    "clean": "backstage-cli package clean",
+    "start": "backstage-cli package start"
   },
   "dependencies": {
     "@backstage/config": "workspace:^",
@@ -65,6 +57,11 @@
     "zen-observable": "^0.10.0",
     "zod": "^3.22.4"
   },
+  "peerDependencies": {
+    "react": "^16.13.1 || ^17.0.0 || ^18.0.0",
+    "react-dom": "^16.13.1 || ^17.0.0 || ^18.0.0",
+    "react-router-dom": "6.0.0-beta.0 || ^6.3.0"
+  },
   "devDependencies": {
     "@backstage/cli": "workspace:^",
     "@backstage/test-utils": "workspace:^",
@@ -80,10 +77,9 @@
     "react-router-dom-stable": "npm:react-router-dom@^6.3.0",
     "react-router-stable": "npm:react-router@^6.3.0"
   },
-  "peerDependencies": {
-    "react": "^16.13.1 || ^17.0.0 || ^18.0.0",
-    "react-dom": "^16.13.1 || ^17.0.0 || ^18.0.0",
-    "react-router-dom": "6.0.0-beta.0 || ^6.3.0"
-  },
+  "files": [
+    "dist",
+    "config.d.ts"
+  ],
   "configSchema": "config.d.ts"
 }
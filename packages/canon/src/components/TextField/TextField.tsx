--- conflicted
+++ resolved
@@ -79,15 +79,10 @@
               {icon}
             </div>
           )}
-<<<<<<< HEAD
-          <Input {...(icon && { 'data-icon': true })} />
-=======
           <Input
-            className="canon-TextFieldInput"
             {...(icon && { 'data-icon': true })}
             placeholder={placeholder}
           />
->>>>>>> b77d4798
         </div>
         <FieldError />
       </AriaTextField>

/*
 * Copyright 2024 The Backstage Authors
 *
 * Licensed under the Apache License, Version 2.0 (the "License");
 * you may not use this file except in compliance with the License.
 * You may obtain a copy of the License at
 *
 *     http://www.apache.org/licenses/LICENSE-2.0
 *
 * Unless required by applicable law or agreed to in writing, software
 * distributed under the License is distributed on an "AS IS" BASIS,
 * WITHOUT WARRANTIES OR CONDITIONS OF ANY KIND, either express or implied.
 * See the License for the specific language governing permissions and
 * limitations under the License.
 */

/**
 * Components used by Backstage plugins and apps
 *
 * @packageDocumentation
 */

// Providers
export * from './components/Icon/context';

// Layout components
export * from './components/Box';
export * from './components/Grid';
export * from './components/Flex';
export * from './components/Container';
export * from './components/Text';
export * from './components/Heading';

// UI components
export * from './components/Button';
export * from './components/Icon';
export * from './components/IconButton';
export * from './components/Checkbox';
export * from './components/Table';
export * from './components/TextField';
export * from './components/Tooltip';
export * from './components/Menu';
export * from './components/ScrollArea';
<<<<<<< HEAD
export * from './components/Link';
=======
export * from './components/Select';
>>>>>>> e28bc02f

// Types
export * from './types';
export * from './props';<|MERGE_RESOLUTION|>--- conflicted
+++ resolved
@@ -41,11 +41,8 @@
 export * from './components/Tooltip';
 export * from './components/Menu';
 export * from './components/ScrollArea';
-<<<<<<< HEAD
 export * from './components/Link';
-=======
 export * from './components/Select';
->>>>>>> e28bc02f
 
 // Types
 export * from './types';
